--- conflicted
+++ resolved
@@ -507,12 +507,8 @@
             stream = decode(generation)
             stream.write('midi', os.path.join(self.train_sample_dir, 'train_sample_checkpoint_step_{}.mid'.format(global_step)))
 
-<<<<<<< HEAD
-    def generate(self, melody_condition=[60, 8, 8], bassline_condition=[48, 8, 8], bassline_model=None, k=None, 
+    def generate(self, melody_condition=[60, 8, 8], bassline_condition=[48, 8, 8], bassline_model=None, k=None,
                  temperature=1, length=100):
-=======
-    def generate(self, condition=[60, 8, 8], k=None, temperature=1, length=100, measure_ids=None, track_ids=None):
->>>>>>> b7a24f36
         '''
         If 'k' is None: sample over all tokens in vocabulary
         If temperature == 0: perform greedy generation
